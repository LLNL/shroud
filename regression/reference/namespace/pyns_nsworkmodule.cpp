--- conflicted
+++ resolved
@@ -1,10 +1,6 @@
 // pyns_nsworkmodule.cpp
 // This is generated code, do not edit
-<<<<<<< HEAD
-// Copyright (c) 2017-2019, Lawrence Livermore National Security, LLC and
-=======
 // Copyright (c) 2017-2020, Lawrence Livermore National Security, LLC and
->>>>>>> 2c9434c3
 // other Shroud Project Developers.
 // See the top-level COPYRIGHT file for details.
 //
