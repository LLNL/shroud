copyright:
- Copyright (c) 2017-2019, Lawrence Livermore National Security, LLC and
- other Shroud Project Developers.
- See the top-level COPYRIGHT file for details.
-
- "SPDX-License-Identifier: (BSD-3-Clause)"
-

# Create a runnable program for the tutorial

library: Tutorial
cxx_header: tutorial.hpp

options:
  debug: True
  F_module_per_class: False
  wrap_python: True
  wrap_lua: True


declarations:
- decl: extern int global_flag;
- decl: namespace tutorial
  declarations:

  - decl: typedef int TypeID;

  - decl: typedef int EnumTypeID
    fields:
      c_to_cxx : static_cast<tutorial::EnumTypeID>({c_var})
      cxx_to_c : static_cast<int>({cxx_var})

  - decl: |
        enum Color {
          RED,
          BLUE,
          WHITE
        };
    options:
       bar: 4
    format:
       baz: 4

  - decl: extern int tutorial_flag;

  - decl: void Function1()
  - decl: double Function2(double arg1, int arg2)
  - decl: void Sum(size_t len  +implied(size(values)),
                   int *values +dimension(:)+intent(in),
                   int *result +intent(out))
    options:
      # unable to deal with dimension
      wrap_lua: False
  
  - decl: long long TypeLongLong(long long arg1)
    options:
       # No long long in Lua
       wrap_lua: False
  
  - decl: bool Function3(bool arg)

  - decl: const std::string Function4a(
      const std::string& arg1,
      const std::string& arg2 ) +len(30)
#  attrs:
#    result:
#      len: 30
    doxygen:
      description: |
         Since +len(30) is provided, the result of the function
         will be copied directly into memory provided by Fortran.
         The function will not be ALLOCATABLE.

  - decl: const std::string& Function4b(
      const std::string& arg1,
      const std::string& arg2 )
    format:
      F_string_result_as_arg: output

  - decl: const std::string Function4c(
      const std::string& arg1,
      const std::string& arg2 )
    doxygen:
      description: |
         Note that since a reference is returned, no intermediate string
         is allocated.  It is assumed +owner(library).
  
  - decl: const std::string * Function4d() +owner(caller)
# XXX - can not deal with non const yet
    doxygen:
      description: |
         A string is allocated by the library is must be deleted
         by the caller.
  
  - decl: double Function5(double arg1 = 3.1415, bool arg2 = true)
    default_arg_suffix:
    -  
    -  _arg1
    -  _arg1_arg2
  
# overloaded functions
  - decl: void Function6(const std::string& name)
    format:
      function_suffix: _from_name
  - decl: void Function6(int indx)
    format:
      function_suffix: _from_index
  
  - decl: |
        template<typename ArgType>
        void Function7(ArgType arg)
    cxx_template:
    - instantiation: <int>
    - instantiation: <double>

  
  - decl: template<typename RetType> RetType Function8()
    cxx_template:
    - instantiation: <int>
    - instantiation: <double>
    options:
       wrap_lua: False
       wrap_python: False
  
  - decl: void Function9(double arg)
    fortran_generic:
       arg:
       - float
       - double
  
# test cxx_template, fortran_generic, overload
#- decl: void Function10()
#- decl: template<typename ArgType> void Function10(ArgType arg1, std::string &name, double arg2 = 0)
#  options:
#    F_string_len_trim: True
#  cxx_template:
#  - instantiation: <int>
#  - instantiation: <double>
#  cxx_template:
#    ArgType:
#    - int
#    - double
#  fortran_generic:
#     arg2:
#     - float
#     - double
  
  
# test fortran_generic, overload
  - decl: void Function10()
  - decl: void Function10(const std::string &name, double arg2)
    options:
      F_string_len_trim: True
#   cxx_template:
#   - instantiation: <int>
#   - instantiation: <double>
    fortran_generic:
       arg2:
       - float
       - double
  
# overload with optional
  - decl: int overload1(int num,
            int offset = 0, int stride = 1)
    default_arg_suffix:
    - _num
    - _num_offset
    - _num_offset_stride
  - decl: int overload1(double type, int num,
            int offset = 0, int stride = 1)
  
# test F_string_result_as_arg and optional arguments
#- decl: const string& overload2(int flag = 0, bool flag2 = true) const
#  format:
#    F_string_result_as_arg: output
  
# TypeID and DataTypeId must be define in types
  - decl: TypeID typefunc(TypeID arg)
  - decl: EnumTypeID enumfunc(EnumTypeID arg)
  - decl: Color colorfunc(Color arg);
  
  - decl: void getMinMax(int &min +intent(out), int &max +intent(out))
    doxygen:
       brief: Pass in reference to scalar
    options:
      wrap_lua: False
      literalinclude: True
  
##################################################
  
  - decl: class Class1
    options:
      literalinclude: True
    declarations:
    - decl: int m_flag +readonly;
    - decl: int m_test +name(test);
    - decl: Class1()         +name(new)
      format:
        function_suffix: _default
    - decl: Class1(int flag) +name(new)
      format:
        function_suffix: _flag
    - decl: ~Class1()        +name(delete)
    - decl: int Method1()
      doxygen:
         brief: returns the value of flag member
  
    - decl: bool equivalent(Class1 const &obj2) const;
      # Note that Fortran adds an obj argument so use obj2 instead.
      doxygen:
         brief: Pass in reference to instance
      options:
         # Need to fix fmt.cxx_deref
         wrap_lua: False

    - decl: Class1 * returnThis();
      return_this: True
      doxygen:
         brief: Return pointer to 'this' to allow chaining calls
      options:
         wrap_python: False
         wrap_lua: False
  
    - decl: Class1 * returnThisBuffer(std::string & name +intent(in), bool flag);
      # do not set return_this
      # passing in a string will cause node.generated_suffix to be set to '_buf'.
      # but result is not bufferified so look for c_statements['result'], not
      # 'result_buf'.

      # The bool argument tests that wrapf.py does not use _generated_suffix
      # since it only applies to the generated C function.

      doxygen:
         brief: Return pointer to 'this' to allow chaining calls
      options:
         wrap_python: False
         wrap_lua: False
  
    - decl: Class1 *getclass3() const
      doxygen:
         brief: Test const method
# This test is compile only to make sure it is not PURE
      options:
#      wrap_python: False
        wrap_lua: False

    - decl: enum DIRECTION { UP = 2, DOWN, LEFT= 100, RIGHT };
  
    - decl: DIRECTION directionFunc(DIRECTION arg);
  
##################################################

  - decl: Class1::DIRECTION directionFunc(Class1::DIRECTION arg);
  
  - decl: void passClassByValue(Class1 arg)
    doxygen:
         brief: Pass arguments to a function.
    options:
      wrap_lua: False
  
  - decl: int useclass(const Class1 *arg)
    options:
      wrap_lua: False
  
# parser does not recognized **
#- decl: void getclass(const Class1 **arg1) 
#  options:
#    wrap_python: False
#    wrap_lua: False
  
  - decl: const Class1 *getclass2() 
    options:
      # const issues with python
      wrap_python: False
      wrap_lua: False
  
  - decl: Class1 *getclass3() 
    options:
#    wrap_python: False
      wrap_lua: False
  
  - decl: Class1 getClassCopy(int flag)
    doxygen:
         brief: Return Class1 instance by value, uses copy constructor
    options:
      wrap_python: False
      wrap_lua: False

##################################################
# Function pointer

  - decl: int callback1(int in, int (*incr)(int));
    doxygen:
      brief: Test function pointer
    options:
      wrap_lua: False
      wrap_python: False
      literalinclude: True
  
##################################################
<<<<<<< HEAD

  - decl: struct1 returnStruct(int i, double d);
    options:
      wrap_lua: False
  - decl: struct1 *returnStructPtr(int i, double d);
    options:
      wrap_lua: False
#  - decl: struct1 *returnStructPtrNew(int i, double d);
#    options:
#      wrap_lua: False
#      wrap_python: False
#  - decl: void freeStruct(struct1 *arg1);
#    options:
#      wrap_lua: False
#      wrap_python: False

  - decl: double acceptStructIn(struct1 arg)
    options:
      wrap_lua: False
      wrap_python: False
      literalinclude: True
  - decl: double acceptStructInPtr(struct1 *arg+intent(in))
    options:
      wrap_lua: False
      wrap_python: False
  - decl: void acceptStructOutPtr(struct1 *arg +intent(out), int i, double d)
    options:
      wrap_lua: False
      wrap_python: False
  - decl: void acceptStructInOutPtr(struct1 *arg +intent(inout))
    options:
      wrap_lua: False
      wrap_python: False

##################################################
=======
>>>>>>> e6c15181
# Used with testing
  - decl: void set_global_flag(int arg)
  - decl: int get_global_flag()
  - decl: const std::string& LastFunctionCalled() +len(30)

##########
  
- decl: class Singleton
  options:
    wrap_lua: false
  declarations:
#  - decl: static Singleton* instancePtr()
  - decl: static Singleton& getReference()
  
  
##################################################
# Files which contain code to be inserted into generated code
splicer:
#  c:
#  -  ctutorialsplicer.c
  f:
  -  ftutorialsplicer.f<|MERGE_RESOLUTION|>--- conflicted
+++ resolved
@@ -298,44 +298,6 @@
       literalinclude: True
   
 ##################################################
-<<<<<<< HEAD
-
-  - decl: struct1 returnStruct(int i, double d);
-    options:
-      wrap_lua: False
-  - decl: struct1 *returnStructPtr(int i, double d);
-    options:
-      wrap_lua: False
-#  - decl: struct1 *returnStructPtrNew(int i, double d);
-#    options:
-#      wrap_lua: False
-#      wrap_python: False
-#  - decl: void freeStruct(struct1 *arg1);
-#    options:
-#      wrap_lua: False
-#      wrap_python: False
-
-  - decl: double acceptStructIn(struct1 arg)
-    options:
-      wrap_lua: False
-      wrap_python: False
-      literalinclude: True
-  - decl: double acceptStructInPtr(struct1 *arg+intent(in))
-    options:
-      wrap_lua: False
-      wrap_python: False
-  - decl: void acceptStructOutPtr(struct1 *arg +intent(out), int i, double d)
-    options:
-      wrap_lua: False
-      wrap_python: False
-  - decl: void acceptStructInOutPtr(struct1 *arg +intent(inout))
-    options:
-      wrap_lua: False
-      wrap_python: False
-
-##################################################
-=======
->>>>>>> e6c15181
 # Used with testing
   - decl: void set_global_flag(int arg)
   - decl: int get_global_flag()
